--- conflicted
+++ resolved
@@ -42,15 +42,10 @@
 nonempty = "0.7"
 serde = { version = "1.0", features = ["derive"] }
 subtle = "2.3"
-<<<<<<< HEAD
 zcash_note_encryption_zsa = { package = "zcash_note_encryption", version = "0.4", git = "https://github.com/QED-it/zcash_note_encryption", branch = "zsa1" }
-incrementalmerkletree = "0.5"
-=======
-zcash_note_encryption = "0.4"
 incrementalmerkletree = "0.5"
 zcash_spec = "0.1"
 zip32 = "0.1"
->>>>>>> d8e2bc63
 
 # Logging
 tracing = "0.1"
@@ -61,30 +56,18 @@
 
 [dev-dependencies]
 bridgetree = "0.4"
-<<<<<<< HEAD
 criterion = "0.4" #Pinned: 0.5 depends on clap 4 which has MSRV 1.70
 halo2_gadgets = { git = "https://github.com/QED-it/halo2", branch = "zsa1", features = ["test-dependencies"] }
 hex = "0.4"
 proptest = "1.0.0"
 zcash_note_encryption_zsa = { package = "zcash_note_encryption", version = "0.4", git = "https://github.com/QED-it/zcash_note_encryption", branch = "zsa1", features = ["pre-zip-212"] }
 incrementalmerkletree = { version = "0.5", features = ["test-dependencies"] }
-ahash = "=0.8.6" #Pinned: 0.8.7 depends on Rust 1.72
-half = "=2.2.1" #Pinned: 2.3.1 requires Rust 1.70
-
-[target.'cfg(unix)'.dev-dependencies]
-inferno = "0.11" #Pinned
-clap = "=4.2.0" #Pinned: Used by inferno. Later version requires Rust 1.70
-=======
-criterion = "0.4" # 0.5 depends on clap 4 which has MSRV 1.70
-halo2_gadgets = { version = "0.3", features = ["test-dependencies"] }
-hex = "0.4"
-proptest = "1.0.0"
-zcash_note_encryption = { version = "0.4", features = ["pre-zip-212"] }
-incrementalmerkletree = { version = "0.5", features = ["test-dependencies"] }
+#ahash = "=0.8.6" #Pinned: 0.8.7 depends on Rust 1.72
+#half = "=2.2.1" #Pinned: 2.3.1 requires Rust 1.70
 
 [target.'cfg(unix)'.dev-dependencies]
 inferno = { version = "0.11", default-features = false, features = ["multithreaded", "nameattr"] }
->>>>>>> d8e2bc63
+#clap = "=4.2.0" #Pinned: Used by inferno. Later version requires Rust 1.70
 pprof = { version = "0.11", features = ["criterion", "flamegraph"] }
 
 [lib]

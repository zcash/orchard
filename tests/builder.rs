--- conflicted
+++ resolved
@@ -1,16 +1,11 @@
-<<<<<<< HEAD
-use incrementalmerkletree::{bridgetree::BridgeTree, Hashable, Tree};
-use orchard::note::AssetBase;
-=======
 use bridgetree::BridgeTree;
 use incrementalmerkletree::Hashable;
->>>>>>> 3619b86d
 use orchard::{
     builder::Builder,
     bundle::{Authorized, Flags},
     circuit::{ProvingKey, VerifyingKey},
     keys::{FullViewingKey, PreparedIncomingViewingKey, Scope, SpendAuthorizingKey, SpendingKey},
-    note::ExtractedNoteCommitment,
+    note::{AssetBase, ExtractedNoteCommitment},
     note_encryption_v3::OrchardDomainV3,
     tree::{MerkleHashOrchard, MerklePath},
     value::NoteValue,
@@ -38,11 +33,11 @@
     // Use the tree with a single leaf.
     let cmx: ExtractedNoteCommitment = note.commitment().into();
     let leaf = MerkleHashOrchard::from_cmx(&cmx);
-    let mut tree = BridgeTree::<MerkleHashOrchard, 32>::new(0);
-    tree.append(&leaf);
-    let position = tree.witness().unwrap();
+    let mut tree = BridgeTree::<MerkleHashOrchard, u32, 32>::new(100, 0);
+    tree.append(leaf);
+    let position = tree.mark().unwrap();
     let root = tree.root(0).unwrap();
-    let auth_path = tree.authentication_path(position, &root).unwrap();
+    let auth_path = tree.witness(position, 0).unwrap();
     let merkle_path = MerklePath::from_parts(
         u64::from(position).try_into().unwrap(),
         auth_path[..].try_into().unwrap(),
@@ -99,24 +94,7 @@
             })
             .unwrap();
 
-<<<<<<< HEAD
         let (merkle_path, anchor) = build_merkle_path(&note);
-=======
-        // Use the tree with a single leaf.
-        let cmx: ExtractedNoteCommitment = note.commitment().into();
-        let leaf = MerkleHashOrchard::from_cmx(&cmx);
-        let mut tree = BridgeTree::<MerkleHashOrchard, u32, 32>::new(100, 0);
-        tree.append(leaf);
-        let position = tree.mark().unwrap();
-        let root = tree.root(0).unwrap();
-        let auth_path = tree.witness(position, 0).unwrap();
-        let merkle_path = MerklePath::from_parts(
-            u64::from(position).try_into().unwrap(),
-            auth_path[..].try_into().unwrap(),
-        );
-        let anchor = root.into();
-        assert_eq!(anchor, merkle_path.root(cmx));
->>>>>>> 3619b86d
 
         let mut builder = Builder::new(Flags::from_parts(true, true), anchor);
         assert_eq!(builder.add_spend(fvk, note, merkle_path), Ok(()));

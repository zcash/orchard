//! Data structures used for note construction.
use core::fmt;

use group::GroupEncoding;
use pasta_curves::pallas;
use rand::RngCore;
use subtle::CtOption;

use crate::{
    keys::{EphemeralSecretKey, FullViewingKey, Scope, SpendingKey},
    spec::{to_base, to_scalar, NonZeroPallasScalar, PrfExpand},
    value::NoteValue,
    Address,
};

pub(crate) mod commitment;
pub use self::commitment::{ExtractedNoteCommitment, NoteCommitment};

pub(crate) mod nullifier;
pub use self::nullifier::Nullifier;

pub(crate) mod note_type;
pub use self::note_type::NoteType;

/// The ZIP 212 seed randomness for a note.
#[derive(Copy, Clone, Debug)]
pub(crate) struct RandomSeed([u8; 32]);

impl RandomSeed {
    pub(crate) fn random(rng: &mut impl RngCore, rho: &Nullifier) -> Self {
        loop {
            let mut bytes = [0; 32];
            rng.fill_bytes(&mut bytes);
            let rseed = RandomSeed::from_bytes(bytes, rho);
            if rseed.is_some().into() {
                break rseed.unwrap();
            }
        }
    }

    pub(crate) fn from_bytes(rseed: [u8; 32], rho: &Nullifier) -> CtOption<Self> {
        let rseed = RandomSeed(rseed);
        let esk = rseed.esk_inner(rho);
        CtOption::new(rseed, esk.is_some())
    }

    pub(crate) fn as_bytes(&self) -> &[u8; 32] {
        &self.0
    }

    /// Defined in [Zcash Protocol Spec § 4.7.3: Sending Notes (Orchard)][orchardsend].
    ///
    /// [orchardsend]: https://zips.z.cash/protocol/nu5.pdf#orchardsend
    pub(crate) fn psi(&self, rho: &Nullifier) -> pallas::Base {
        to_base(PrfExpand::Psi.with_ad(&self.0, &rho.to_bytes()[..]))
    }

    /// Defined in [Zcash Protocol Spec § 4.7.3: Sending Notes (Orchard)][orchardsend].
    ///
    /// [orchardsend]: https://zips.z.cash/protocol/nu5.pdf#orchardsend
    fn esk_inner(&self, rho: &Nullifier) -> CtOption<NonZeroPallasScalar> {
        NonZeroPallasScalar::from_scalar(to_scalar(
            PrfExpand::Esk.with_ad(&self.0, &rho.to_bytes()[..]),
        ))
    }

    /// Defined in [Zcash Protocol Spec § 4.7.3: Sending Notes (Orchard)][orchardsend].
    ///
    /// [orchardsend]: https://zips.z.cash/protocol/nu5.pdf#orchardsend
    fn esk(&self, rho: &Nullifier) -> NonZeroPallasScalar {
        // We can't construct a RandomSeed for which this unwrap fails.
        self.esk_inner(rho).unwrap()
    }

    /// Defined in [Zcash Protocol Spec § 4.7.3: Sending Notes (Orchard)][orchardsend].
    ///
    /// [orchardsend]: https://zips.z.cash/protocol/nu5.pdf#orchardsend
    pub(crate) fn rcm(&self, rho: &Nullifier) -> commitment::NoteCommitTrapdoor {
        commitment::NoteCommitTrapdoor(to_scalar(
            PrfExpand::Rcm.with_ad(&self.0, &rho.to_bytes()[..]),
        ))
    }
}

/// The ID of ZEC or a ZSA asset.
#[derive(Debug, Copy, Clone)]
pub enum AssetType {
    /// Represents the native asset of the protocol, a.k.a. ZEC.
    Native,
    /// Represents a user-defined asset.
    // TODO: check the uniqueness of the encoding.
    Asset(ZSAType),
}

impl AssetType {
    /// Parse the encoding of a ZSA asset type.
    pub fn from_bytes(bytes: &[u8; 32]) -> CtOption<Self> {
        pallas::Affine::from_bytes(bytes).map(|t| AssetType::Asset(ZSAType(t)))
    }
}

/// The ID of a ZSA asset. This type cannot represent native ZEC.
#[derive(Debug, Copy, Clone)]
pub struct ZSAType(pub(crate) pallas::Affine);

/// A discrete amount of funds received by an address.
#[derive(Debug, Copy, Clone)]
pub struct Note {
    /// The recipient of the funds.
    recipient: Address,
    /// The value of this note.
    value: NoteValue,
    /// The type of this note.
    note_type: NoteType,
    /// A unique creation ID for this note.
    ///
    /// This is set to the nullifier of the note that was spent in the [`Action`] that
    /// created this note.
    ///
    /// [`Action`]: crate::action::Action
    rho: Nullifier,
    /// The seed randomness for various note components.
    rseed: RandomSeed,
    // TODO: merge with the value field to make it impossible to ignore?
    // TODO: use a constant-time structure (like CtOption)?
    asset_type: AssetType,
}

impl PartialEq for Note {
    fn eq(&self, other: &Self) -> bool {
        // Notes are canonically defined by their commitments.
        ExtractedNoteCommitment::from(self.commitment())
            .eq(&ExtractedNoteCommitment::from(other.commitment()))
    }
}

impl Eq for Note {}

impl Note {
    pub(crate) fn from_parts(
        recipient: Address,
        value: NoteValue,
        note_type: NoteType,
        rho: Nullifier,
        rseed: RandomSeed,
        asset_type: AssetType,
    ) -> Self {
        Note {
            recipient,
            value,
            note_type,
            rho,
            rseed,
            asset_type,
        }
    }

    /// Generates a new note.
    ///
    /// Defined in [Zcash Protocol Spec § 4.7.3: Sending Notes (Orchard)][orchardsend].
    ///
    /// [orchardsend]: https://zips.z.cash/protocol/nu5.pdf#orchardsend
    pub(crate) fn new(
        recipient: Address,
        value: NoteValue,
        note_type: NoteType,
        rho: Nullifier,
        mut rng: impl RngCore,
        asset_type: AssetType,
    ) -> Self {
        loop {
            let note = Note {
                recipient,
                value,
                note_type,
                rho,
                rseed: RandomSeed::random(&mut rng, &rho),
                asset_type,
            };
            if note.commitment_inner().is_some().into() {
                break note;
            }
        }
    }

    /// Generates a dummy spent note.
    ///
    /// Defined in [Zcash Protocol Spec § 4.8.3: Dummy Notes (Orchard)][orcharddummynotes].
    ///
    /// [orcharddummynotes]: https://zips.z.cash/protocol/nu5.pdf#orcharddummynotes
    pub(crate) fn dummy(
        rng: &mut impl RngCore,
        rho: Option<Nullifier>,
    ) -> (SpendingKey, FullViewingKey, Self) {
        let sk = SpendingKey::random(rng);
        let fvk: FullViewingKey = (&sk).into();
        let recipient = fvk.address_at(0u32, Scope::External);
        let asset_type = AssetType::Native;

        let note = Note::new(
            recipient,
            NoteValue::zero(),
            NoteType::native(),
            rho.unwrap_or_else(|| Nullifier::dummy(rng)),
            rng,
            asset_type,
        );

        (sk, fvk, note)
    }

    /// Returns the recipient of this note.
    pub fn recipient(&self) -> Address {
        self.recipient
    }

    /// Returns the value of this note.
    pub fn value(&self) -> NoteValue {
        self.value
    }

<<<<<<< HEAD
    /// Returns the note type
    pub fn note_type(&self) -> NoteType {
        self.note_type
=======
    /// Returns the asset type of this note.
    pub fn asset_type(&self) -> AssetType {
        self.asset_type
>>>>>>> 826378a2
    }

    /// Returns the rseed value of this note.
    pub(crate) fn rseed(&self) -> &RandomSeed {
        &self.rseed
    }

    /// Derives the ephemeral secret key for this note.
    pub(crate) fn esk(&self) -> EphemeralSecretKey {
        EphemeralSecretKey(self.rseed.esk(&self.rho))
    }

    /// Returns rho of this note.
    pub fn rho(&self) -> Nullifier {
        self.rho
    }

    /// Derives the commitment to this note.
    ///
    /// Defined in [Zcash Protocol Spec § 3.2: Notes][notes].
    ///
    /// [notes]: https://zips.z.cash/protocol/nu5.pdf#notes
    pub fn commitment(&self) -> NoteCommitment {
        // `Note` will always have a note commitment by construction.
        self.commitment_inner().unwrap()
    }

    /// Derives the commitment to this note.
    ///
    /// This is the internal fallible API, used to check at construction time that the
    /// note has a commitment. Once you have a [`Note`] object, use `note.commitment()`
    /// instead.
    ///
    /// Defined in [Zcash Protocol Spec § 3.2: Notes][notes].
    ///
    /// [notes]: https://zips.z.cash/protocol/nu5.pdf#notes
    fn commitment_inner(&self) -> CtOption<NoteCommitment> {
        let g_d = self.recipient.g_d();

        NoteCommitment::derive(
            g_d.to_bytes(),
            self.recipient.pk_d().to_bytes(),
            self.value,
            self.rho.0,
            self.rseed.psi(&self.rho),
            self.rseed.rcm(&self.rho),
            self.asset_type,
        )
    }

    /// Derives the nullifier for this note.
    pub fn nullifier(&self, fvk: &FullViewingKey) -> Nullifier {
        Nullifier::derive(
            fvk.nk(),
            self.rho.0,
            self.rseed.psi(&self.rho),
            self.commitment(),
        )
    }
}

/// An encrypted note.
#[derive(Clone)]
pub struct TransmittedNoteCiphertext {
    /// The serialization of the ephemeral public key
    pub epk_bytes: [u8; 32],
    /// The encrypted note ciphertext
    pub enc_ciphertext: [u8; 580],
    /// An encrypted value that allows the holder of the outgoing cipher
    /// key for the note to recover the note plaintext.
    pub out_ciphertext: [u8; 80],
}

impl fmt::Debug for TransmittedNoteCiphertext {
    fn fmt(&self, f: &mut fmt::Formatter<'_>) -> fmt::Result {
        f.debug_struct("TransmittedNoteCiphertext")
            .field("epk_bytes", &self.epk_bytes)
            .field("enc_ciphertext", &hex::encode(self.enc_ciphertext))
            .field("out_ciphertext", &hex::encode(self.out_ciphertext))
            .finish()
    }
}

/// Generators for property testing.
#[cfg(any(test, feature = "test-dependencies"))]
#[cfg_attr(docsrs, doc(cfg(feature = "test-dependencies")))]
pub mod testing {
    use proptest::prelude::*;

    use crate::note::note_type::testing::arb_note_type;
    use crate::{
        address::testing::arb_address, note::nullifier::testing::arb_nullifier, value::NoteValue,
    };

    use super::{AssetType, Note, RandomSeed};

    prop_compose! {
        /// Generate an arbitrary random seed
        pub(crate) fn arb_rseed()(elems in prop::array::uniform32(prop::num::u8::ANY)) -> RandomSeed {
            RandomSeed(elems)
        }
    }

    prop_compose! {
        /// Generate an action without authorization data.
        pub fn arb_note(value: NoteValue)(
            recipient in arb_address(),
            rho in arb_nullifier(),
            rseed in arb_rseed(),
            note_type in arb_note_type(),
        ) -> Note {
            Note {
                recipient,
                value,
                note_type,
                rho,
                rseed,
                asset_type: AssetType::Native,
            }
        }
    }
}<|MERGE_RESOLUTION|>--- conflicted
+++ resolved
@@ -81,27 +81,6 @@
         ))
     }
 }
-
-/// The ID of ZEC or a ZSA asset.
-#[derive(Debug, Copy, Clone)]
-pub enum AssetType {
-    /// Represents the native asset of the protocol, a.k.a. ZEC.
-    Native,
-    /// Represents a user-defined asset.
-    // TODO: check the uniqueness of the encoding.
-    Asset(ZSAType),
-}
-
-impl AssetType {
-    /// Parse the encoding of a ZSA asset type.
-    pub fn from_bytes(bytes: &[u8; 32]) -> CtOption<Self> {
-        pallas::Affine::from_bytes(bytes).map(|t| AssetType::Asset(ZSAType(t)))
-    }
-}
-
-/// The ID of a ZSA asset. This type cannot represent native ZEC.
-#[derive(Debug, Copy, Clone)]
-pub struct ZSAType(pub(crate) pallas::Affine);
 
 /// A discrete amount of funds received by an address.
 #[derive(Debug, Copy, Clone)]
@@ -121,9 +100,6 @@
     rho: Nullifier,
     /// The seed randomness for various note components.
     rseed: RandomSeed,
-    // TODO: merge with the value field to make it impossible to ignore?
-    // TODO: use a constant-time structure (like CtOption)?
-    asset_type: AssetType,
 }
 
 impl PartialEq for Note {
@@ -143,7 +119,6 @@
         note_type: NoteType,
         rho: Nullifier,
         rseed: RandomSeed,
-        asset_type: AssetType,
     ) -> Self {
         Note {
             recipient,
@@ -151,7 +126,6 @@
             note_type,
             rho,
             rseed,
-            asset_type,
         }
     }
 
@@ -166,7 +140,6 @@
         note_type: NoteType,
         rho: Nullifier,
         mut rng: impl RngCore,
-        asset_type: AssetType,
     ) -> Self {
         loop {
             let note = Note {
@@ -175,7 +148,6 @@
                 note_type,
                 rho,
                 rseed: RandomSeed::random(&mut rng, &rho),
-                asset_type,
             };
             if note.commitment_inner().is_some().into() {
                 break note;
@@ -195,7 +167,6 @@
         let sk = SpendingKey::random(rng);
         let fvk: FullViewingKey = (&sk).into();
         let recipient = fvk.address_at(0u32, Scope::External);
-        let asset_type = AssetType::Native;
 
         let note = Note::new(
             recipient,
@@ -203,7 +174,6 @@
             NoteType::native(),
             rho.unwrap_or_else(|| Nullifier::dummy(rng)),
             rng,
-            asset_type,
         );
 
         (sk, fvk, note)
@@ -219,15 +189,9 @@
         self.value
     }
 
-<<<<<<< HEAD
-    /// Returns the note type
+    /// Returns the note type of this note.
     pub fn note_type(&self) -> NoteType {
         self.note_type
-=======
-    /// Returns the asset type of this note.
-    pub fn asset_type(&self) -> AssetType {
-        self.asset_type
->>>>>>> 826378a2
     }
 
     /// Returns the rseed value of this note.
@@ -271,10 +235,10 @@
             g_d.to_bytes(),
             self.recipient.pk_d().to_bytes(),
             self.value,
+            self.note_type,
             self.rho.0,
             self.rseed.psi(&self.rho),
             self.rseed.rcm(&self.rho),
-            self.asset_type,
         )
     }
 
@@ -322,7 +286,7 @@
         address::testing::arb_address, note::nullifier::testing::arb_nullifier, value::NoteValue,
     };
 
-    use super::{AssetType, Note, RandomSeed};
+    use super::{Note, RandomSeed};
 
     prop_compose! {
         /// Generate an arbitrary random seed
@@ -345,7 +309,6 @@
                 note_type,
                 rho,
                 rseed,
-                asset_type: AssetType::Native,
             }
         }
     }

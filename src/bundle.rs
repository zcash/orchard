--- conflicted
+++ resolved
@@ -73,11 +73,11 @@
 
 impl Flags {
     /// Construct a set of flags from its constituent parts
-<<<<<<< HEAD
-    pub fn from_parts(spends_enabled: bool, outputs_enabled: bool, zsa_enabled: bool) -> Self {
-=======
-    pub(crate) const fn from_parts(spends_enabled: bool, outputs_enabled: bool) -> Self {
->>>>>>> d8e2bc63
+    pub(crate) const fn from_parts(
+        spends_enabled: bool,
+        outputs_enabled: bool,
+        zsa_enabled: bool,
+    ) -> Self {
         Flags {
             spends_enabled,
             outputs_enabled,
@@ -86,21 +86,33 @@
     }
 
     /// The flag set with both spends and outputs enabled.
-    pub const ENABLED: Flags = Flags {
+    // FIXME: mention id doc that zsa is disabled?
+    pub const ENABLED_VANILLA: Flags = Flags {
         spends_enabled: true,
         outputs_enabled: true,
+        zsa_enabled: false,
+    };
+
+    /// The flag set with both spends and outputs enabled.
+    // FIXME: mention id doc that zsa is enabled?
+    pub const ENABLED_ZSA: Flags = Flags {
+        spends_enabled: true,
+        outputs_enabled: true,
+        zsa_enabled: true,
     };
 
     /// The flag set with spends disabled.
     pub const SPENDS_DISABLED: Flags = Flags {
         spends_enabled: false,
         outputs_enabled: true,
+        zsa_enabled: false, // FIXME: is this correct?
     };
 
     /// The flag set with outputs disabled.
     pub const OUTPUTS_DISABLED: Flags = Flags {
         spends_enabled: true,
         outputs_enabled: false,
+        zsa_enabled: false, // FIXME: is this correct?
     };
 
     /// Flag denoting whether Orchard spends are enabled in the transaction.
@@ -156,18 +168,11 @@
     pub fn from_byte(value: u8) -> Option<Self> {
         // https://p.z.cash/TCR:bad-txns-v5-reserved-bits-nonzero
         if value & FLAGS_EXPECTED_UNSET == 0 {
-<<<<<<< HEAD
-            Some(Self::from_parts(
-                value & FLAG_SPENDS_ENABLED != 0,
-                value & FLAG_OUTPUTS_ENABLED != 0,
-                value & FLAG_ZSA_ENABLED != 0,
-            ))
-=======
             Some(Self {
                 spends_enabled: value & FLAG_SPENDS_ENABLED != 0,
                 outputs_enabled: value & FLAG_OUTPUTS_ENABLED != 0,
+                zsa_enabled: value & FLAG_ZSA_ENABLED != 0,
             })
->>>>>>> d8e2bc63
         } else {
             None
         }

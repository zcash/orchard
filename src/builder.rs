//! Logic for building Orchard components of transactions.

use core::fmt;
use core::iter;
use std::collections::HashMap;
use std::fmt::Display;

use ff::Field;
use nonempty::NonEmpty;
use pasta_curves::pallas;
use rand::{prelude::SliceRandom, CryptoRng, RngCore};

use crate::note::AssetBase;
use crate::{
    action::Action,
    address::Address,
    bundle::{Authorization, Authorized, Bundle, Flags},
    circuit::{Circuit, Instance, Proof, ProvingKey},
    keys::{
        FullViewingKey, OutgoingViewingKey, Scope, SpendAuthorizingKey, SpendValidatingKey,
        SpendingKey,
    },
<<<<<<< HEAD
    note::{Note, TransmittedNoteCiphertext},
    note_encryption_v3::OrchardNoteEncryption,
=======
    note::{Note, Rho, TransmittedNoteCiphertext},
    note_encryption::OrchardNoteEncryption,
>>>>>>> d8e2bc63
    primitives::redpallas::{self, Binding, SpendAuth},
    tree::{Anchor, MerklePath},
    value::{self, NoteValue, OverflowError, ValueCommitTrapdoor, ValueCommitment, ValueSum},
};

const MIN_ACTIONS: usize = 2;

/// An enumeration of rules for Orchard bundle construction.
#[derive(Clone, Copy, Debug, PartialEq, Eq)]
pub enum BundleType {
    /// A transactional bundle will be padded if necessary to contain at least 2 actions,
    /// irrespective of whether any genuine actions are required.
    Transactional {
        /// The flags that control whether spends and/or outputs are enabled for the bundle.
        flags: Flags,
        /// A flag that, when set to `true`, indicates that a bundle should be produced even if no
        /// spends or outputs have been added to the bundle; in such a circumstance, all of the
        /// actions in the resulting bundle will be dummies.
        bundle_required: bool,
    },
    /// A coinbase bundle is required to have no non-dummy spends. No padding is performed.
    Coinbase,
}

impl BundleType {
    /// The default bundle type has all flags enabled, and does not require a bundle to be produced
    /// if no spends or outputs have been added to the bundle.
    pub const DEFAULT: BundleType = BundleType::Transactional {
        flags: Flags::ENABLED,
        bundle_required: false,
    };

    /// The DISABLED bundle type does not permit any bundle to be produced, and when used in the
    /// builder will prevent any spends or outputs from being added.
    pub const DISABLED: BundleType = BundleType::Transactional {
        flags: Flags::from_parts(false, false),
        bundle_required: false,
    };

    /// Returns the number of logical actions that builder will produce in constructing a bundle
    /// of this type, given the specified numbers of spends and outputs.
    ///
    /// Returns an error if the specified number of spends and outputs is incompatible with
    /// this bundle type.
    pub fn num_actions(
        &self,
        num_spends: usize,
        num_outputs: usize,
    ) -> Result<usize, &'static str> {
        let num_requested_actions = core::cmp::max(num_spends, num_outputs);

        match self {
            BundleType::Transactional {
                flags,
                bundle_required,
            } => {
                if !flags.spends_enabled() && num_spends > 0 {
                    Err("Spends are disabled, so num_spends must be zero")
                } else if !flags.outputs_enabled() && num_outputs > 0 {
                    Err("Outputs are disabled, so num_outputs must be zero")
                } else {
                    Ok(if *bundle_required || num_requested_actions > 0 {
                        core::cmp::max(num_requested_actions, MIN_ACTIONS)
                    } else {
                        0
                    })
                }
            }
            BundleType::Coinbase => {
                if num_spends > 0 {
                    Err("Coinbase bundles have spends disabled, so num_spends must be zero")
                } else {
                    Ok(num_outputs)
                }
            }
        }
    }

    /// Returns the set of flags and the anchor that will be used for bundle construction.
    pub fn flags(&self) -> Flags {
        match self {
            BundleType::Transactional { flags, .. } => *flags,
            BundleType::Coinbase => Flags::SPENDS_DISABLED,
        }
    }
}

/// An error type for the kinds of errors that can occur during bundle construction.
#[derive(Debug)]
pub enum BuildError {
    /// Spends are disabled for the provided bundle type.
    SpendsDisabled,
    /// Spends are disabled for the provided bundle type.
    OutputsDisabled,
    /// The anchor provided to this builder doesn't match the Merkle path used to add a spend.
    AnchorMismatch,
    /// A bundle could not be built because required signatures were missing.
    MissingSignatures,
    /// An error occurred in the process of producing a proof for a bundle.
    Proof(halo2_proofs::plonk::Error),
    /// An overflow error occurred while attempting to construct the value
    /// for a bundle.
    ValueSum(value::OverflowError),
    /// External signature is not valid.
    InvalidExternalSignature,
    /// A signature is valid for more than one input. This should never happen if `alpha`
    /// is sampled correctly, and indicates a critical failure in randomness generation.
    DuplicateSignature,
    /// The bundle being constructed violated the construction rules for the requested bundle type.
    BundleTypeNotSatisfiable,
}

impl Display for BuildError {
    fn fmt(&self, f: &mut fmt::Formatter<'_>) -> fmt::Result {
        use BuildError::*;
        match self {
            MissingSignatures => f.write_str("Required signatures were missing during build"),
            Proof(e) => f.write_str(&format!("Could not create proof: {}", e)),
            ValueSum(_) => f.write_str("Overflow occurred during value construction"),
            InvalidExternalSignature => f.write_str("External signature was invalid"),
            DuplicateSignature => f.write_str("Signature valid for more than one input"),
            BundleTypeNotSatisfiable => {
                f.write_str("Bundle structure did not conform to requested bundle type.")
            }
            SpendsDisabled => f.write_str("Spends are not enabled for the requested bundle type."),
            OutputsDisabled => f.write_str("Spends are not enabled for the requested bundle type."),
            AnchorMismatch => {
                f.write_str("All spends must share the anchor requested for the transaction.")
            }
        }
    }
}

impl std::error::Error for BuildError {}

impl From<halo2_proofs::plonk::Error> for BuildError {
    fn from(e: halo2_proofs::plonk::Error) -> Self {
        BuildError::Proof(e)
    }
}

impl From<value::OverflowError> for BuildError {
    fn from(e: value::OverflowError) -> Self {
        BuildError::ValueSum(e)
    }
}

/// An error type for adding a spend to the builder.
#[derive(Debug, PartialEq, Eq)]
pub enum SpendError {
    /// Spends aren't enabled for this builder.
    SpendsDisabled,
    /// The anchor provided to this builder doesn't match the merkle path used to add a spend.
    AnchorMismatch,
    /// The full viewing key provided didn't match the note provided
    FvkMismatch,
}

impl Display for SpendError {
    fn fmt(&self, f: &mut fmt::Formatter<'_>) -> fmt::Result {
        use SpendError::*;
        f.write_str(match self {
            SpendsDisabled => "Spends are not enabled for this builder",
            AnchorMismatch => "All anchors must be equal.",
            FvkMismatch => "FullViewingKey does not correspond to the given note",
        })
    }
}

impl std::error::Error for SpendError {}

/// The only error that can occur here is if outputs are disabled for this builder.
#[derive(Debug, PartialEq, Eq)]
pub struct OutputError;

impl Display for OutputError {
    fn fmt(&self, f: &mut fmt::Formatter<'_>) -> fmt::Result {
        f.write_str("Outputs are not enabled for this builder")
    }
}

impl std::error::Error for OutputError {}

/// Information about a specific note to be spent in an [`Action`].
#[derive(Debug, Clone)]
pub struct SpendInfo {
    pub(crate) dummy_sk: Option<SpendingKey>,
    pub(crate) fvk: FullViewingKey,
    pub(crate) scope: Scope,
    pub(crate) note: Note,
    pub(crate) merkle_path: MerklePath,
    // a flag to indicate whether the value of the note will be counted in the `ValueSum` of the action.
    pub(crate) split_flag: bool,
}

impl SpendInfo {
    /// This constructor is public to enable creation of custom builders.
    /// If you are not creating a custom builder, use [`Builder::add_spend`] instead.
    ///
    /// Creates a `SpendInfo` from note, full viewing key owning the note,
    /// and merkle path witness of the note.
    ///
    /// Returns `None` if the `fvk` does not own the `note`.
    ///
    /// [`Builder::add_spend`]: Builder::add_spend
    pub fn new(
        fvk: FullViewingKey,
        note: Note,
        merkle_path: MerklePath,
        split_flag: bool,
    ) -> Option<Self> {
        let scope = fvk.scope_for_address(&note.recipient())?;
        Some(SpendInfo {
            dummy_sk: None,
            fvk,
            scope,
            note,
            merkle_path,
            split_flag,
        })
    }

    /// Defined in [Zcash Protocol Spec § 4.8.3: Dummy Notes (Orchard)][orcharddummynotes].
    ///
    /// [orcharddummynotes]: https://zips.z.cash/protocol/nu5.pdf#orcharddummynotes
    fn dummy(asset: AssetBase, rng: &mut impl RngCore) -> Self {
        let (sk, fvk, note) = Note::dummy(rng, None, asset);
        let merkle_path = MerklePath::dummy(rng);

        SpendInfo {
            dummy_sk: Some(sk),
            fvk,
            // We use external scope to avoid unnecessary derivations, because the dummy
            // note's spending key is random and thus scoping is irrelevant.
            scope: Scope::External,
            note,
            merkle_path,
            split_flag: false,
        }
    }

    /// Creates a split spend, which is identical to origin normal spend except that
    /// `rseed_split_note` contains a random seed. In addition, the split_flag is raised.
    ///
    /// Defined in [Transfer and Burn of Zcash Shielded Assets ZIP-0226 § Split Notes (DRAFT PR)][TransferZSA].
    ///
    /// [TransferZSA]: https://qed-it.github.io/zips/zip-0226.html#split-notes
    fn create_split_spend(&self, rng: &mut impl RngCore) -> Self {
        SpendInfo {
            dummy_sk: None,
            fvk: self.fvk.clone(),
            // We use external scope to avoid unnecessary derivations
            scope: Scope::External,
            note: self.note.create_split_note(rng),
            merkle_path: self.merkle_path.clone(),
            split_flag: true,
        }
    }

    fn has_matching_anchor(&self, anchor: &Anchor) -> bool {
        if self.note.value() == NoteValue::zero() {
            true
        } else {
            let cm = self.note.commitment();
            let path_root = self.merkle_path.root(cm.into());
            &path_root == anchor
        }
    }
}

<<<<<<< HEAD
/// Information about a specific recipient to receive funds in an [`Action`].
#[derive(Debug, Clone)]
struct RecipientInfo {
    ovk: Option<OutgoingViewingKey>,
    recipient: Address,
    value: NoteValue,
    asset: AssetBase,
    memo: Option<[u8; 512]>,
=======
/// Information about a specific output to receive funds in an [`Action`].
#[derive(Debug)]
pub struct OutputInfo {
    ovk: Option<OutgoingViewingKey>,
    recipient: Address,
    value: NoteValue,
    memo: [u8; 512],
>>>>>>> d8e2bc63
}

impl OutputInfo {
    /// Constructs a new OutputInfo from its constituent parts.
    pub fn new(
        ovk: Option<OutgoingViewingKey>,
        recipient: Address,
        value: NoteValue,
        memo: Option<[u8; 512]>,
    ) -> Self {
        Self {
            ovk,
            recipient,
            value,
            memo: memo.unwrap_or_else(|| {
                let mut memo = [0; 512];
                memo[0] = 0xf6;
                memo
            }),
        }
    }

    /// Defined in [Zcash Protocol Spec § 4.8.3: Dummy Notes (Orchard)][orcharddummynotes].
    ///
    /// [orcharddummynotes]: https://zips.z.cash/protocol/nu5.pdf#orcharddummynotes
<<<<<<< HEAD
    fn dummy(rng: &mut impl RngCore, asset: AssetBase) -> Self {
        let fvk: FullViewingKey = (&SpendingKey::random(rng)).into();
        let recipient = fvk.address_at(0u32, Scope::External);

        RecipientInfo {
            ovk: None,
            recipient,
            value: NoteValue::zero(),
            asset,
            memo: None,
        }
=======
    pub fn dummy(rng: &mut impl RngCore) -> Self {
        let fvk: FullViewingKey = (&SpendingKey::random(rng)).into();
        let recipient = fvk.address_at(0u32, Scope::External);

        Self::new(None, recipient, NoteValue::zero(), None)
>>>>>>> d8e2bc63
    }
}

/// Information about a specific [`Action`] we plan to build.
#[derive(Debug)]
struct ActionInfo {
    spend: SpendInfo,
    output: OutputInfo,
    rcv: ValueCommitTrapdoor,
}

impl ActionInfo {
    fn new(spend: SpendInfo, output: OutputInfo, rng: impl RngCore) -> Self {
        ActionInfo {
            spend,
            output,
            rcv: ValueCommitTrapdoor::random(rng),
        }
    }

    /// Returns the value sum for this action.
    /// Split notes do not contribute to the value sum.
    fn value_sum(&self) -> ValueSum {
        let spent_value = if self.spend.split_flag {
            NoteValue::zero()
        } else {
            self.spend.note.value()
        };

        spent_value - self.output.value
    }

    /// Builds the action.
    ///
    /// Defined in [Zcash Protocol Spec § 4.7.3: Sending Notes (Orchard)][orchardsend].
    ///
    /// [orchardsend]: https://zips.z.cash/protocol/nu5.pdf#orchardsend
    ///
    /// # Panics
    ///
    /// Panics if the asset types of the spent and output notes do not match.
    fn build(self, mut rng: impl RngCore) -> (Action<SigningMetadata>, Circuit) {
        assert_eq!(
            self.spend.note.asset(),
            self.output.asset,
            "spend and recipient note types must be equal"
        );

        let v_net = self.value_sum();
        let asset = self.output.asset;
        let cv_net = ValueCommitment::derive(v_net, self.rcv, asset);

        let nf_old = self.spend.note.nullifier(&self.spend.fvk);
        let rho = Rho::from_nf_old(nf_old);
        let ak: SpendValidatingKey = self.spend.fvk.clone().into();
        let alpha = pallas::Scalar::random(&mut rng);
        let rk = ak.randomize(&alpha);

<<<<<<< HEAD
        let note = Note::new(
            self.output.recipient,
            self.output.value,
            self.output.asset,
            nf_old,
            &mut rng,
        );
=======
        let note = Note::new(self.output.recipient, self.output.value, rho, &mut rng);
>>>>>>> d8e2bc63
        let cm_new = note.commitment();
        let cmx = cm_new.into();

        let encryptor = OrchardNoteEncryption::new(self.output.ovk, note, self.output.memo);

        let encrypted_note = TransmittedNoteCiphertext {
            epk_bytes: encryptor.epk().to_bytes().0,
            enc_ciphertext: encryptor.encrypt_note_plaintext().0,
            out_ciphertext: encryptor.encrypt_outgoing_plaintext(&cv_net, &cmx, &mut rng),
        };

        (
            Action::from_parts(
                nf_old,
                rk,
                cmx,
                encrypted_note,
                cv_net,
                SigningMetadata {
                    dummy_ask: self.spend.dummy_sk.as_ref().map(SpendAuthorizingKey::from),
                    parts: SigningParts { ak, alpha },
                },
            ),
            Circuit::from_action_context_unchecked(self.spend, note, alpha, self.rcv),
        )
    }
}

/// Type alias for an in-progress bundle that has no proofs or signatures.
///
/// This is returned by [`Builder::build`].
pub type UnauthorizedBundle<V> = Bundle<InProgress<Unproven, Unauthorized>, V>;

/// Metadata about a bundle created by [`bundle`] or [`Builder::build`] that is not
/// necessarily recoverable from the bundle itself.
///
/// This includes information about how [`Action`]s within the bundle are ordered (after
/// padding and randomization) relative to the order in which spends and outputs were
/// provided (to [`bundle`]), or the order in which [`Builder`] mutations were performed.
#[derive(Debug, Clone, PartialEq, Eq)]
pub struct BundleMetadata {
    spend_indices: Vec<usize>,
    output_indices: Vec<usize>,
}

impl BundleMetadata {
    fn new(num_requested_spends: usize, num_requested_outputs: usize) -> Self {
        BundleMetadata {
            spend_indices: vec![0; num_requested_spends],
            output_indices: vec![0; num_requested_outputs],
        }
    }

    /// Returns the metadata for a [`Bundle`] that contains only dummy actions, if any.
    pub fn empty() -> Self {
        Self::new(0, 0)
    }

    /// Returns the index within the bundle of the [`Action`] corresponding to the `n`-th
    /// spend specified in bundle construction. If a [`Builder`] was used, this refers to
    /// the spend added by the `n`-th call to [`Builder::add_spend`].
    ///
    /// For the purpose of improving indistinguishability, actions are padded and note
    /// positions are randomized when building bundles. This means that the bundle
    /// consumer cannot assume that e.g. the first spend they added corresponds to the
    /// first action in the bundle.
    pub fn spend_action_index(&self, n: usize) -> Option<usize> {
        self.spend_indices.get(n).copied()
    }

    /// Returns the index within the bundle of the [`Action`] corresponding to the `n`-th
    /// output specified in bundle construction. If a [`Builder`] was used, this refers to
    /// the output added by the `n`-th call to [`Builder::add_output`].
    ///
    /// For the purpose of improving indistinguishability, actions are padded and note
    /// positions are randomized when building bundles. This means that the bundle
    /// consumer cannot assume that e.g. the first output they added corresponds to the
    /// first action in the bundle.
    pub fn output_action_index(&self, n: usize) -> Option<usize> {
        self.output_indices.get(n).copied()
    }
}

/// A builder that constructs a [`Bundle`] from a set of notes to be spent, and outputs
/// to receive funds.
#[derive(Debug)]
pub struct Builder {
    spends: Vec<SpendInfo>,
<<<<<<< HEAD
    recipients: Vec<RecipientInfo>,
    burn: HashMap<AssetBase, ValueSum>,
    flags: Flags,
=======
    outputs: Vec<OutputInfo>,
    bundle_type: BundleType,
>>>>>>> d8e2bc63
    anchor: Anchor,
}

impl Builder {
    /// Constructs a new empty builder for an Orchard bundle.
    pub fn new(bundle_type: BundleType, anchor: Anchor) -> Self {
        Builder {
            spends: vec![],
<<<<<<< HEAD
            recipients: vec![],
            burn: HashMap::new(),
            flags,
=======
            outputs: vec![],
            bundle_type,
>>>>>>> d8e2bc63
            anchor,
        }
    }

    /// Adds a note to be spent in this transaction.
    ///
    /// - `note` is a spendable note, obtained by trial-decrypting an [`Action`] using the
    ///   [`zcash_note_encryption_zsa`] crate instantiated with [`OrchardDomain`].
    /// - `merkle_path` can be obtained using the [`incrementalmerkletree`] crate
    ///   instantiated with [`MerkleHashOrchard`].
    ///
    /// Returns an error if the given Merkle path does not have the required anchor for
    /// the given note.
    ///
    /// [`OrchardDomain`]: crate::note_encryption_v3::OrchardDomainV3
    /// [`MerkleHashOrchard`]: crate::tree::MerkleHashOrchard
    pub fn add_spend(
        &mut self,
        fvk: FullViewingKey,
        note: Note,
        merkle_path: MerklePath,
    ) -> Result<(), SpendError> {
        let flags = self.bundle_type.flags();
        if !flags.spends_enabled() {
            return Err(SpendError::SpendsDisabled);
        }

        let spend = SpendInfo::new(fvk, note, merkle_path).ok_or(SpendError::FvkMismatch)?;

        // Consistency check: all anchors must be equal.
        if !spend.has_matching_anchor(&self.anchor) {
            return Err(SpendError::AnchorMismatch);
        }

<<<<<<< HEAD
        // Check if note is internal or external.
        let scope = fvk
            .scope_for_address(&note.recipient())
            .ok_or(SpendError::FvkMismatch)?;

        self.spends.push(SpendInfo {
            dummy_sk: None,
            fvk,
            scope,
            note,
            merkle_path,
            split_flag: false,
        });
=======
        self.spends.push(spend);
>>>>>>> d8e2bc63

        Ok(())
    }

    /// Adds an address which will receive funds in this transaction.
    pub fn add_output(
        &mut self,
        ovk: Option<OutgoingViewingKey>,
        recipient: Address,
        value: NoteValue,
        asset: AssetBase,
        memo: Option<[u8; 512]>,
    ) -> Result<(), OutputError> {
        let flags = self.bundle_type.flags();
        if !flags.outputs_enabled() {
            return Err(OutputError);
        }

<<<<<<< HEAD
        self.recipients.push(RecipientInfo {
            ovk,
            recipient,
            value,
            asset,
            memo,
        });
=======
        self.outputs
            .push(OutputInfo::new(ovk, recipient, value, memo));
>>>>>>> d8e2bc63

        Ok(())
    }

    /// Add an instruction to burn a given amount of a specific asset.
    pub fn add_burn(&mut self, asset: AssetBase, value: NoteValue) -> Result<(), &'static str> {
        if asset.is_native().into() {
            return Err("Burning is only possible for non-native assets");
        }

        if value.inner() == 0 {
            return Err("Burning is not possible for zero values");
        }

        let cur = *self.burn.get(&asset).unwrap_or(&ValueSum::zero());
        let sum = (cur + value).ok_or("Orchard ValueSum operation overflowed")?;
        self.burn.insert(asset, sum);
        Ok(())
    }

    /// Returns the action spend components that will be produced by the
    /// transaction being constructed
    pub fn spends(&self) -> &Vec<impl InputView<()>> {
        &self.spends
    }

    /// Returns the action output components that will be produced by the
    /// transaction being constructed
    pub fn outputs(&self) -> &Vec<impl OutputView> {
        &self.outputs
    }

    /// The net value of the bundle to be built. The value of all spends,
    /// minus the value of all outputs.
    ///
    /// Useful for balancing a transaction, as the value balance of an individual bundle
    /// can be non-zero. Each bundle's value balance is [added] to the transparent
    /// transaction value pool, which [must not have a negative value]. (If it were
    /// negative, the transaction would output more value than it receives in inputs.)
    ///
    /// [added]: https://zips.z.cash/protocol/protocol.pdf#orchardbalance
    /// [must not have a negative value]: https://zips.z.cash/protocol/protocol.pdf#transactions
    pub fn value_balance<V: TryFrom<i64>>(&self) -> Result<V, value::OverflowError> {
        let value_balance = self
            .spends
            .iter()
            .map(|spend| spend.note.value() - NoteValue::zero())
            .chain(
                self.outputs
                    .iter()
                    .map(|output| NoteValue::zero() - output.value),
            )
            .fold(Some(ValueSum::zero()), |acc, note_value| acc? + note_value)
            .ok_or(OverflowError)?;
        i64::try_from(value_balance).and_then(|i| V::try_from(i).map_err(|_| value::OverflowError))
    }

<<<<<<< HEAD
    /// Returns the number of actions to add to this bundle in order to contain at least MIN_ACTION actions.
    fn num_missing_actions(&self) -> usize {
        let num_actions = [self.spends.len(), self.recipients.len()]
            .iter()
            .max()
            .cloned()
            .unwrap();
        if num_actions < MIN_ACTIONS {
            MIN_ACTIONS - num_actions
        } else {
            0
        }
    }

    /// Builds a bundle containing the given spent notes and recipients.
    ///
    /// The returned bundle will have no proof or signatures; these can be applied with
    /// [`Bundle::create_proof`] and [`Bundle::apply_signatures`] respectively.
    pub fn build<V: TryFrom<i64> + Copy + Into<i64>>(
        self,
        mut rng: impl RngCore,
    ) -> Result<Bundle<InProgress<Unproven, Unauthorized>, V>, BuildError> {
        let mut pre_actions: Vec<_> = Vec::new();

        // Pair up the spends and recipients, extending with dummy values as necessary.
        for (asset, (mut spends, mut recipients)) in
            partition_by_asset(&self.spends, &self.recipients, &mut rng)
        {
            let num_spends = spends.len();
            let num_recipients = recipients.len();
            let mut num_actions = [num_spends, num_recipients].iter().max().cloned().unwrap();
            // We might have to add dummy/split actions only for the first asset to reach MIN_ACTIONS.
            pre_actions
                .is_empty()
                .then(|| num_actions += self.num_missing_actions());

            let first_spend = spends.first().cloned();

            spends.extend(
                iter::repeat_with(|| pad_spend(first_spend.as_ref(), asset, &mut rng))
                    .take(num_actions - num_spends),
            );

            // Extend the recipients with dummy values.
            recipients.extend(
                iter::repeat_with(|| RecipientInfo::dummy(&mut rng, asset))
                    .take(num_actions - num_recipients),
            );

            // Shuffle the spends and recipients, so that learning the position of a
            // specific spent note or output note doesn't reveal anything on its own about
            // the meaning of that note in the transaction context.
            spends.shuffle(&mut rng);
            recipients.shuffle(&mut rng);

            assert_eq!(spends.len(), recipients.len());
            pre_actions.extend(
                spends
                    .into_iter()
                    .zip(recipients.into_iter())
                    .map(|(spend, recipient)| ActionInfo::new(spend, recipient, &mut rng)),
            );
        }
=======
    /// Builds a bundle containing the given spent notes and outputs.
    ///
    /// The returned bundle will have no proof or signatures; these can be applied with
    /// [`Bundle::create_proof`] and [`Bundle::apply_signatures`] respectively.
    pub fn build<V: TryFrom<i64>>(
        self,
        rng: impl RngCore,
    ) -> Result<Option<(UnauthorizedBundle<V>, BundleMetadata)>, BuildError> {
        bundle(
            rng,
            self.anchor,
            self.bundle_type,
            self.spends,
            self.outputs,
        )
    }
}
>>>>>>> d8e2bc63

/// Builds a bundle containing the given spent notes and outputs.
///
/// The returned bundle will have no proof or signatures; these can be applied with
/// [`Bundle::create_proof`] and [`Bundle::apply_signatures`] respectively.
pub fn bundle<V: TryFrom<i64>>(
    mut rng: impl RngCore,
    anchor: Anchor,
    bundle_type: BundleType,
    spends: Vec<SpendInfo>,
    outputs: Vec<OutputInfo>,
) -> Result<Option<(UnauthorizedBundle<V>, BundleMetadata)>, BuildError> {
    let flags = bundle_type.flags();

<<<<<<< HEAD
        // Determine the value balance for this bundle, ensuring it is valid.
        let native_value_balance: V = pre_actions
            .iter()
            .filter(|action| action.spend.note.asset().is_native().into())
            .fold(Some(ValueSum::zero()), |acc, action| {
                acc? + action.value_sum()
            })
            .ok_or(OverflowError)?
            .into()?;

        // Compute the transaction binding signing key.
        let bsk = pre_actions
            .iter()
            .map(|a| &a.rcv)
            .sum::<ValueCommitTrapdoor>()
            .into_bsk();

        // Create the actions.
        let (actions, circuits): (Vec<_>, Vec<_>) =
            pre_actions.into_iter().map(|a| a.build(&mut rng)).unzip();

        let bundle = Bundle::from_parts(
            NonEmpty::from_vec(actions).unwrap(),
            flags,
            native_value_balance,
            self.burn
                .into_iter()
                .map(|(asset, value)| Ok((asset, value.into()?)))
                .collect::<Result<_, BuildError>>()?,
            anchor,
            InProgress {
                proof: Unproven { circuits },
                sigs: Unauthorized { bsk },
            },
        );

        assert_eq!(
            redpallas::VerificationKey::from(&bundle.authorization().sigs.bsk),
            bundle.binding_validating_key()
        );
        Ok(bundle)
    }
}

/// Partition a list of spends and recipients by note types.
/// Method creates single dummy ZEC note if spends and recipients are both empty.
fn partition_by_asset(
    spends: &[SpendInfo],
    recipients: &[RecipientInfo],
    rng: &mut impl RngCore,
) -> HashMap<AssetBase, (Vec<SpendInfo>, Vec<RecipientInfo>)> {
    let mut hm = HashMap::new();

    for s in spends {
        hm.entry(s.note.asset())
            .or_insert((vec![], vec![]))
            .0
            .push(s.clone());
    }

    for r in recipients {
        hm.entry(r.asset)
            .or_insert((vec![], vec![]))
            .1
            .push(r.clone())
    }

    if hm.is_empty() {
        let dummy_spend = SpendInfo::dummy(AssetBase::native(), rng);
        hm.insert(dummy_spend.note.asset(), (vec![dummy_spend], vec![]));
    }

    hm
}

/// Returns a dummy/split notes to extend the spends.
fn pad_spend(spend: Option<&SpendInfo>, asset: AssetBase, mut rng: impl RngCore) -> SpendInfo {
    if asset.is_native().into() {
        // For native asset, extends with dummy notes
        SpendInfo::dummy(asset, &mut rng)
    } else {
        // For ZSA asset, extends with
        // - dummy notes if first spend is empty
        // - split notes otherwise.
        let dummy = SpendInfo::dummy(asset, &mut rng);
        spend.map_or_else(|| dummy, |s| s.create_split_spend(&mut rng))
=======
    let num_requested_spends = spends.len();
    if !flags.spends_enabled() && num_requested_spends > 0 {
        return Err(BuildError::SpendsDisabled);
    }

    for spend in &spends {
        if !spend.has_matching_anchor(&anchor) {
            return Err(BuildError::AnchorMismatch);
        }
    }

    let num_requested_outputs = outputs.len();
    if !flags.outputs_enabled() && num_requested_outputs > 0 {
        return Err(BuildError::OutputsDisabled);
>>>>>>> d8e2bc63
    }

    let num_actions = bundle_type
        .num_actions(num_requested_spends, num_requested_outputs)
        .map_err(|_| BuildError::BundleTypeNotSatisfiable)?;

    // Pair up the spends and outputs, extending with dummy values as necessary.
    let (pre_actions, bundle_meta) = {
        let mut indexed_spends = spends
            .into_iter()
            .chain(iter::repeat_with(|| SpendInfo::dummy(&mut rng)))
            .enumerate()
            .take(num_actions)
            .collect::<Vec<_>>();

        let mut indexed_outputs = outputs
            .into_iter()
            .chain(iter::repeat_with(|| OutputInfo::dummy(&mut rng)))
            .enumerate()
            .take(num_actions)
            .collect::<Vec<_>>();

        // Shuffle the spends and outputs, so that learning the position of a
        // specific spent note or output note doesn't reveal anything on its own about
        // the meaning of that note in the transaction context.
        indexed_spends.shuffle(&mut rng);
        indexed_outputs.shuffle(&mut rng);

        let mut bundle_meta = BundleMetadata::new(num_requested_spends, num_requested_outputs);
        let pre_actions = indexed_spends
            .into_iter()
            .zip(indexed_outputs.into_iter())
            .enumerate()
            .map(|(action_idx, ((spend_idx, spend), (out_idx, output)))| {
                // Record the post-randomization spend location
                if spend_idx < num_requested_spends {
                    bundle_meta.spend_indices[spend_idx] = action_idx;
                }

                // Record the post-randomization output location
                if out_idx < num_requested_outputs {
                    bundle_meta.output_indices[out_idx] = action_idx;
                }

                ActionInfo::new(spend, output, &mut rng)
            })
            .collect::<Vec<_>>();

        (pre_actions, bundle_meta)
    };

    // Determine the value balance for this bundle, ensuring it is valid.
    let value_balance = pre_actions
        .iter()
        .fold(Some(ValueSum::zero()), |acc, action| {
            acc? + action.value_sum()
        })
        .ok_or(OverflowError)?;

    let result_value_balance: V = i64::try_from(value_balance)
        .map_err(BuildError::ValueSum)
        .and_then(|i| V::try_from(i).map_err(|_| BuildError::ValueSum(value::OverflowError)))?;

    // Compute the transaction binding signing key.
    let bsk = pre_actions
        .iter()
        .map(|a| &a.rcv)
        .sum::<ValueCommitTrapdoor>()
        .into_bsk();

    // Create the actions.
    let (actions, circuits): (Vec<_>, Vec<_>) =
        pre_actions.into_iter().map(|a| a.build(&mut rng)).unzip();

    // Verify that bsk and bvk are consistent.
    let bvk = (actions.iter().map(|a| a.cv_net()).sum::<ValueCommitment>()
        - ValueCommitment::derive(value_balance, ValueCommitTrapdoor::zero()))
    .into_bvk();
    assert_eq!(redpallas::VerificationKey::from(&bsk), bvk);

    Ok(NonEmpty::from_vec(actions).map(|actions| {
        (
            Bundle::from_parts(
                actions,
                flags,
                result_value_balance,
                anchor,
                InProgress {
                    proof: Unproven { circuits },
                    sigs: Unauthorized { bsk },
                },
            ),
            bundle_meta,
        )
    }))
}

/// Marker trait representing bundle signatures in the process of being created.
pub trait InProgressSignatures: fmt::Debug {
    /// The authorization type of an Orchard action in the process of being authorized.
    type SpendAuth: fmt::Debug;
}

/// Marker for a bundle in the process of being built.
#[derive(Clone, Debug)]
pub struct InProgress<P, S: InProgressSignatures> {
    proof: P,
    sigs: S,
}

impl<P: fmt::Debug, S: InProgressSignatures> Authorization for InProgress<P, S> {
    type SpendAuth = S::SpendAuth;
}

/// Marker for a bundle without a proof.
///
/// This struct contains the private data needed to create a [`Proof`] for a [`Bundle`].
#[derive(Clone, Debug)]
pub struct Unproven {
    circuits: Vec<Circuit>,
}

impl<S: InProgressSignatures> InProgress<Unproven, S> {
    /// Creates the proof for this bundle.
    pub fn create_proof(
        &self,
        pk: &ProvingKey,
        instances: &[Instance],
        rng: impl RngCore,
    ) -> Result<Proof, halo2_proofs::plonk::Error> {
        Proof::create(pk, &self.proof.circuits, instances, rng)
    }
}

impl<S: InProgressSignatures, V> Bundle<InProgress<Unproven, S>, V> {
    /// Creates the proof for this bundle.
    pub fn create_proof(
        self,
        pk: &ProvingKey,
        mut rng: impl RngCore,
    ) -> Result<Bundle<InProgress<Proof, S>, V>, BuildError> {
        let instances: Vec<_> = self
            .actions()
            .iter()
            .map(|a| a.to_instance(*self.flags(), *self.anchor()))
            .collect();
        self.try_map_authorization(
            &mut (),
            |_, _, a| Ok(a),
            |_, auth| {
                let proof = auth.create_proof(pk, &instances, &mut rng)?;
                Ok(InProgress {
                    proof,
                    sigs: auth.sigs,
                })
            },
        )
    }
}

/// The parts needed to sign an [`Action`].
#[derive(Clone, Debug)]
pub struct SigningParts {
    /// The spend validating key for this action. Used to match spend authorizing keys to
    /// actions they can create signatures for.
    ak: SpendValidatingKey,
    /// The randomization needed to derive the actual signing key for this note.
    alpha: pallas::Scalar,
}

/// Marker for an unauthorized bundle with no signatures.
#[derive(Clone, Debug)]
pub struct Unauthorized {
    bsk: redpallas::SigningKey<Binding>,
}

impl InProgressSignatures for Unauthorized {
    type SpendAuth = SigningMetadata;
}

/// Container for metadata needed to sign an [`Action`].
#[derive(Clone, Debug)]
pub struct SigningMetadata {
    /// If this action is spending a dummy note, this field holds that note's spend
    /// authorizing key.
    ///
    /// These keys are used automatically in [`Bundle<Unauthorized>::prepare`] or
    /// [`Bundle<Unauthorized>::apply_signatures`] to sign dummy spends.
    dummy_ask: Option<SpendAuthorizingKey>,
    parts: SigningParts,
}

/// Marker for a partially-authorized bundle, in the process of being signed.
#[derive(Debug)]
pub struct PartiallyAuthorized {
    binding_signature: redpallas::Signature<Binding>,
    sighash: [u8; 32],
}

impl InProgressSignatures for PartiallyAuthorized {
    type SpendAuth = MaybeSigned;
}

/// A heisen[`Signature`] for a particular [`Action`].
///
/// [`Signature`]: redpallas::Signature
#[derive(Debug)]
pub enum MaybeSigned {
    /// The information needed to sign this [`Action`].
    SigningMetadata(SigningParts),
    /// The signature for this [`Action`].
    Signature(redpallas::Signature<SpendAuth>),
}

impl MaybeSigned {
    fn finalize(self) -> Result<redpallas::Signature<SpendAuth>, BuildError> {
        match self {
            Self::Signature(sig) => Ok(sig),
            _ => Err(BuildError::MissingSignatures),
        }
    }
}

impl<P: fmt::Debug, V> Bundle<InProgress<P, Unauthorized>, V> {
    /// Loads the sighash into this bundle, preparing it for signing.
    ///
    /// This API ensures that all signatures are created over the same sighash.
    pub fn prepare<R: RngCore + CryptoRng>(
        self,
        mut rng: R,
        sighash: [u8; 32],
    ) -> Bundle<InProgress<P, PartiallyAuthorized>, V> {
        self.map_authorization(
            &mut rng,
            |rng, _, SigningMetadata { dummy_ask, parts }| {
                // We can create signatures for dummy spends immediately.
                dummy_ask
                    .map(|ask| ask.randomize(&parts.alpha).sign(rng, &sighash))
                    .map(MaybeSigned::Signature)
                    .unwrap_or(MaybeSigned::SigningMetadata(parts))
            },
            |rng, auth| InProgress {
                proof: auth.proof,
                sigs: PartiallyAuthorized {
                    binding_signature: auth.sigs.bsk.sign(rng, &sighash),
                    sighash,
                },
            },
        )
    }
}

impl<V> Bundle<InProgress<Proof, Unauthorized>, V> {
    /// Applies signatures to this bundle, in order to authorize it.
    ///
    /// This is a helper method that wraps [`Bundle::prepare`], [`Bundle::sign`], and
    /// [`Bundle::finalize`].
    pub fn apply_signatures<R: RngCore + CryptoRng>(
        self,
        mut rng: R,
        sighash: [u8; 32],
        signing_keys: &[SpendAuthorizingKey],
    ) -> Result<Bundle<Authorized, V>, BuildError> {
        signing_keys
            .iter()
            .fold(self.prepare(&mut rng, sighash), |partial, ask| {
                partial.sign(&mut rng, ask)
            })
            .finalize()
    }
}

impl<P: fmt::Debug, V> Bundle<InProgress<P, PartiallyAuthorized>, V> {
    /// Signs this bundle with the given [`SpendAuthorizingKey`].
    ///
    /// This will apply signatures for all notes controlled by this spending key.
    pub fn sign<R: RngCore + CryptoRng>(self, mut rng: R, ask: &SpendAuthorizingKey) -> Self {
        let expected_ak = ask.into();
        self.map_authorization(
            &mut rng,
            |rng, partial, maybe| match maybe {
                MaybeSigned::SigningMetadata(parts) if parts.ak == expected_ak => {
                    MaybeSigned::Signature(
                        ask.randomize(&parts.alpha).sign(rng, &partial.sigs.sighash),
                    )
                }
                s => s,
            },
            |_, partial| partial,
        )
    }
    /// Appends externally computed [`Signature`]s.
    ///
    /// Each signature will be applied to the one input for which it is valid. An error
    /// will be returned if the signature is not valid for any inputs, or if it is valid
    /// for more than one input.
    ///
    /// [`Signature`]: redpallas::Signature
    pub fn append_signatures(
        self,
        signatures: &[redpallas::Signature<SpendAuth>],
    ) -> Result<Self, BuildError> {
        signatures.iter().try_fold(self, Self::append_signature)
    }

    fn append_signature(
        self,
        signature: &redpallas::Signature<SpendAuth>,
    ) -> Result<Self, BuildError> {
        let mut signature_valid_for = 0usize;
        let bundle = self.map_authorization(
            &mut signature_valid_for,
            |valid_for, partial, maybe| match maybe {
                MaybeSigned::SigningMetadata(parts) => {
                    let rk = parts.ak.randomize(&parts.alpha);
                    if rk.verify(&partial.sigs.sighash[..], signature).is_ok() {
                        *valid_for += 1;
                        MaybeSigned::Signature(signature.clone())
                    } else {
                        // Signature isn't for this input.
                        MaybeSigned::SigningMetadata(parts)
                    }
                }
                s => s,
            },
            |_, partial| partial,
        );
        match signature_valid_for {
            0 => Err(BuildError::InvalidExternalSignature),
            1 => Ok(bundle),
            _ => Err(BuildError::DuplicateSignature),
        }
    }
}

impl<V> Bundle<InProgress<Proof, PartiallyAuthorized>, V> {
    /// Finalizes this bundle, enabling it to be included in a transaction.
    ///
    /// Returns an error if any signatures are missing.
    pub fn finalize(self) -> Result<Bundle<Authorized, V>, BuildError> {
        self.try_map_authorization(
            &mut (),
            |_, _, maybe| maybe.finalize(),
            |_, partial| {
                Ok(Authorized::from_parts(
                    partial.proof,
                    partial.sigs.binding_signature,
                ))
            },
        )
    }
}

/// A trait that provides a minimized view of an Orchard input suitable for use in
/// fee and change calculation.
pub trait InputView<NoteRef> {
    /// An identifier for the input being spent.
    fn note_id(&self) -> &NoteRef;
    /// The value of the input being spent.
    fn value<V: From<u64>>(&self) -> V;
}

impl InputView<()> for SpendInfo {
    fn note_id(&self) -> &() {
        // The builder does not make use of note identifiers, so we can just return the unit value.
        &()
    }

    fn value<V: From<u64>>(&self) -> V {
        V::from(self.note.value().inner())
    }
}

/// A trait that provides a minimized view of an Orchard output suitable for use in
/// fee and change calculation.
pub trait OutputView {
    /// The value of the output being produced.
    fn value<V: From<u64>>(&self) -> V;
}

impl OutputView for OutputInfo {
    fn value<V: From<u64>>(&self) -> V {
        V::from(self.value.inner())
    }
}

/// Generators for property testing.
#[cfg(any(test, feature = "test-dependencies"))]
#[cfg_attr(docsrs, doc(cfg(feature = "test-dependencies")))]
pub mod testing {
    use core::fmt::Debug;
    use incrementalmerkletree::{frontier::Frontier, Hashable};
    use rand::{rngs::StdRng, CryptoRng, SeedableRng};

    use proptest::collection::vec;
    use proptest::prelude::*;

    use crate::note::AssetBase;
    use crate::{
        address::testing::arb_address,
        bundle::{Authorized, Bundle},
        circuit::ProvingKey,
        keys::{testing::arb_spending_key, FullViewingKey, SpendAuthorizingKey, SpendingKey},
        note::testing::arb_note,
        tree::{Anchor, MerkleHashOrchard, MerklePath},
        value::{testing::arb_positive_note_value, NoteValue, MAX_NOTE_VALUE},
        Address, Note,
    };

    use super::{Builder, BundleType};

    /// An intermediate type used for construction of arbitrary
    /// bundle values. This type is required because of a limitation
    /// of the proptest prop_compose! macro which does not correctly
    /// handle polymorphic generator functions. Instead of generating
    /// a bundle directly, we generate the bundle inputs, and then
    /// are able to use the `build` function to construct the bundle
    /// from these inputs, but using a `ValueBalance` implementation that
    /// is defined by the end user.
    #[derive(Debug)]
    struct ArbitraryBundleInputs<R> {
        rng: R,
        sk: SpendingKey,
        anchor: Anchor,
        notes: Vec<(Note, MerklePath)>,
<<<<<<< HEAD
        recipient_amounts: Vec<(Address, NoteValue, AssetBase)>,
=======
        output_amounts: Vec<(Address, NoteValue)>,
>>>>>>> d8e2bc63
    }

    impl<R: RngCore + CryptoRng> ArbitraryBundleInputs<R> {
        /// Create a bundle from the set of arbitrary bundle inputs.
        fn into_bundle<V: TryFrom<i64> + Copy + Into<i64>>(mut self) -> Bundle<Authorized, V> {
            let fvk = FullViewingKey::from(&self.sk);
<<<<<<< HEAD
            let flags = Flags::from_parts(true, true, true);
            let mut builder = Builder::new(flags, self.anchor);
=======
            let mut builder = Builder::new(BundleType::DEFAULT, self.anchor);
>>>>>>> d8e2bc63

            for (note, path) in self.notes.into_iter() {
                builder.add_spend(fvk.clone(), note, path).unwrap();
            }

<<<<<<< HEAD
            for (addr, value, asset) in self.recipient_amounts.into_iter() {
=======
            for (addr, value) in self.output_amounts.into_iter() {
>>>>>>> d8e2bc63
                let scope = fvk.scope_for_address(&addr).unwrap();
                let ovk = fvk.to_ovk(scope);

                builder
<<<<<<< HEAD
                    .add_recipient(Some(ovk.clone()), addr, value, asset, None)
=======
                    .add_output(Some(ovk.clone()), addr, value, None)
>>>>>>> d8e2bc63
                    .unwrap();
            }

            let pk = ProvingKey::build();
            builder
                .build(&mut self.rng)
                .unwrap()
                .unwrap()
                .0
                .create_proof(&pk, &mut self.rng)
                .unwrap()
                .prepare(&mut self.rng, [0; 32])
                .sign(&mut self.rng, &SpendAuthorizingKey::from(&self.sk))
                .finalize()
                .unwrap()
        }
    }

    prop_compose! {
        /// Produce a random valid Orchard bundle.
        fn arb_bundle_inputs(sk: SpendingKey)
        (
            n_notes in 1usize..30,
            n_outputs in 1..30,

        )
        (
            // generate note values that we're certain won't exceed MAX_NOTE_VALUE in total
            notes in vec(
                arb_positive_note_value(MAX_NOTE_VALUE / n_notes as u64).prop_flat_map(arb_note),
                n_notes
            ),
            output_amounts in vec(
                arb_address().prop_flat_map(move |a| {
<<<<<<< HEAD
                    arb_positive_note_value(MAX_NOTE_VALUE / n_recipients as u64)
                        .prop_map(move |v| {
                            (a,v, AssetBase::native())
                        })
                }),
                n_recipients as usize,
=======
                    arb_positive_note_value(MAX_NOTE_VALUE / n_outputs as u64)
                        .prop_map(move |v| (a, v))
                }),
                n_outputs as usize
>>>>>>> d8e2bc63
            ),
            rng_seed in prop::array::uniform32(prop::num::u8::ANY)
        ) -> ArbitraryBundleInputs<StdRng> {
            use crate::constants::MERKLE_DEPTH_ORCHARD;
            let mut frontier = Frontier::<MerkleHashOrchard, { MERKLE_DEPTH_ORCHARD as u8 }>::empty();
            let mut notes_and_auth_paths: Vec<(Note, MerklePath)> = Vec::new();

            for note in notes.iter() {
                let leaf = MerkleHashOrchard::from_cmx(&note.commitment().into());
                frontier.append(leaf);

                let path = frontier
                    .witness(|addr| Some(<MerkleHashOrchard as Hashable>::empty_root(addr.level())))
                    .ok()
                    .flatten()
                    .expect("we can always construct a correct Merkle path");
                notes_and_auth_paths.push((*note, path.into()));
            }

            ArbitraryBundleInputs {
                rng: StdRng::from_seed(rng_seed),
                sk,
                anchor: frontier.root().into(),
                notes: notes_and_auth_paths,
                output_amounts
            }
        }
    }

    /// Produce an arbitrary valid Orchard bundle using a random spending key.
    pub fn arb_bundle<V: TryFrom<i64> + Debug + Copy + Into<i64>>(
    ) -> impl Strategy<Value = Bundle<Authorized, V>> {
        arb_spending_key()
            .prop_flat_map(arb_bundle_inputs)
            .prop_map(|inputs| inputs.into_bundle::<V>())
    }

    /// Produce an arbitrary valid Orchard bundle using a specified spending key.
    pub fn arb_bundle_with_key<V: TryFrom<i64> + Debug + Copy + Into<i64>>(
        k: SpendingKey,
    ) -> impl Strategy<Value = Bundle<Authorized, V>> {
        arb_bundle_inputs(k).prop_map(|inputs| inputs.into_bundle::<V>())
    }
}

#[cfg(test)]
mod tests {
    use rand::rngs::OsRng;

    use super::Builder;
    use crate::note::AssetBase;
    use crate::{
        builder::BundleType,
        bundle::{Authorized, Bundle},
        circuit::ProvingKey,
        constants::MERKLE_DEPTH_ORCHARD,
        keys::{FullViewingKey, Scope, SpendingKey},
        tree::EMPTY_ROOTS,
        value::NoteValue,
    };

    #[test]
    fn shielding_bundle() {
        let pk = ProvingKey::build();
        let mut rng = OsRng;

        let sk = SpendingKey::random(&mut rng);
        let fvk = FullViewingKey::from(&sk);
        let recipient = fvk.address_at(0u32, Scope::External);

        let mut builder = Builder::new(
<<<<<<< HEAD
            Flags::from_parts(true, true, false),
=======
            BundleType::DEFAULT,
>>>>>>> d8e2bc63
            EMPTY_ROOTS[MERKLE_DEPTH_ORCHARD].into(),
        );

        builder
<<<<<<< HEAD
            .add_recipient(
                None,
                recipient,
                NoteValue::from_raw(5000),
                AssetBase::native(),
                None,
            )
=======
            .add_output(None, recipient, NoteValue::from_raw(5000), None)
>>>>>>> d8e2bc63
            .unwrap();
        let balance: i64 = builder.value_balance().unwrap();
        assert_eq!(balance, -5000);

        let bundle: Bundle<Authorized, i64> = builder
            .build(&mut rng)
            .unwrap()
            .unwrap()
            .0
            .create_proof(&pk, &mut rng)
            .unwrap()
            .prepare(rng, [0; 32])
            .finalize()
            .unwrap();
        assert_eq!(bundle.value_balance(), &(-5000))
    }
}<|MERGE_RESOLUTION|>--- conflicted
+++ resolved
@@ -20,13 +20,8 @@
         FullViewingKey, OutgoingViewingKey, Scope, SpendAuthorizingKey, SpendValidatingKey,
         SpendingKey,
     },
-<<<<<<< HEAD
-    note::{Note, TransmittedNoteCiphertext},
+    note::{Note, Rho, TransmittedNoteCiphertext},
     note_encryption_v3::OrchardNoteEncryption,
-=======
-    note::{Note, Rho, TransmittedNoteCiphertext},
-    note_encryption::OrchardNoteEncryption,
->>>>>>> d8e2bc63
     primitives::redpallas::{self, Binding, SpendAuth},
     tree::{Anchor, MerklePath},
     value::{self, NoteValue, OverflowError, ValueCommitTrapdoor, ValueCommitment, ValueSum},
@@ -54,15 +49,21 @@
 impl BundleType {
     /// The default bundle type has all flags enabled, and does not require a bundle to be produced
     /// if no spends or outputs have been added to the bundle.
-    pub const DEFAULT: BundleType = BundleType::Transactional {
-        flags: Flags::ENABLED,
+    pub const DEFAULT_VANILLA: BundleType = BundleType::Transactional {
+        flags: Flags::ENABLED_VANILLA,
+        bundle_required: false,
+    };
+
+    // FIXME: add doc
+    pub const DEFAULT_ZSA: BundleType = BundleType::Transactional {
+        flags: Flags::ENABLED_ZSA,
         bundle_required: false,
     };
 
     /// The DISABLED bundle type does not permit any bundle to be produced, and when used in the
     /// builder will prevent any spends or outputs from being added.
     pub const DISABLED: BundleType = BundleType::Transactional {
-        flags: Flags::from_parts(false, false),
+        flags: Flags::from_parts(false, false, false), // FIXME: is this correct?
         bundle_required: false,
     };
 
@@ -297,24 +298,14 @@
     }
 }
 
-<<<<<<< HEAD
-/// Information about a specific recipient to receive funds in an [`Action`].
-#[derive(Debug, Clone)]
-struct RecipientInfo {
-    ovk: Option<OutgoingViewingKey>,
-    recipient: Address,
-    value: NoteValue,
-    asset: AssetBase,
-    memo: Option<[u8; 512]>,
-=======
 /// Information about a specific output to receive funds in an [`Action`].
 #[derive(Debug)]
 pub struct OutputInfo {
     ovk: Option<OutgoingViewingKey>,
     recipient: Address,
     value: NoteValue,
+    asset: AssetBase,
     memo: [u8; 512],
->>>>>>> d8e2bc63
 }
 
 impl OutputInfo {
@@ -323,12 +314,14 @@
         ovk: Option<OutgoingViewingKey>,
         recipient: Address,
         value: NoteValue,
+        asset: AssetBase,
         memo: Option<[u8; 512]>,
     ) -> Self {
         Self {
             ovk,
             recipient,
             value,
+            asset,
             memo: memo.unwrap_or_else(|| {
                 let mut memo = [0; 512];
                 memo[0] = 0xf6;
@@ -340,25 +333,11 @@
     /// Defined in [Zcash Protocol Spec § 4.8.3: Dummy Notes (Orchard)][orcharddummynotes].
     ///
     /// [orcharddummynotes]: https://zips.z.cash/protocol/nu5.pdf#orcharddummynotes
-<<<<<<< HEAD
-    fn dummy(rng: &mut impl RngCore, asset: AssetBase) -> Self {
+    pub fn dummy(rng: &mut impl RngCore, asset: AssetBase) -> Self {
         let fvk: FullViewingKey = (&SpendingKey::random(rng)).into();
         let recipient = fvk.address_at(0u32, Scope::External);
 
-        RecipientInfo {
-            ovk: None,
-            recipient,
-            value: NoteValue::zero(),
-            asset,
-            memo: None,
-        }
-=======
-    pub fn dummy(rng: &mut impl RngCore) -> Self {
-        let fvk: FullViewingKey = (&SpendingKey::random(rng)).into();
-        let recipient = fvk.address_at(0u32, Scope::External);
-
-        Self::new(None, recipient, NoteValue::zero(), None)
->>>>>>> d8e2bc63
+        Self::new(None, recipient, NoteValue::zero(), asset, None)
     }
 }
 
@@ -417,17 +396,13 @@
         let alpha = pallas::Scalar::random(&mut rng);
         let rk = ak.randomize(&alpha);
 
-<<<<<<< HEAD
         let note = Note::new(
             self.output.recipient,
             self.output.value,
             self.output.asset,
-            nf_old,
+            rho,
             &mut rng,
         );
-=======
-        let note = Note::new(self.output.recipient, self.output.value, rho, &mut rng);
->>>>>>> d8e2bc63
         let cm_new = note.commitment();
         let cmx = cm_new.into();
 
@@ -516,14 +491,9 @@
 #[derive(Debug)]
 pub struct Builder {
     spends: Vec<SpendInfo>,
-<<<<<<< HEAD
-    recipients: Vec<RecipientInfo>,
+    outputs: Vec<OutputInfo>,
     burn: HashMap<AssetBase, ValueSum>,
-    flags: Flags,
-=======
-    outputs: Vec<OutputInfo>,
     bundle_type: BundleType,
->>>>>>> d8e2bc63
     anchor: Anchor,
 }
 
@@ -532,14 +502,9 @@
     pub fn new(bundle_type: BundleType, anchor: Anchor) -> Self {
         Builder {
             spends: vec![],
-<<<<<<< HEAD
-            recipients: vec![],
+            outputs: vec![],
             burn: HashMap::new(),
-            flags,
-=======
-            outputs: vec![],
             bundle_type,
->>>>>>> d8e2bc63
             anchor,
         }
     }
@@ -574,23 +539,7 @@
             return Err(SpendError::AnchorMismatch);
         }
 
-<<<<<<< HEAD
-        // Check if note is internal or external.
-        let scope = fvk
-            .scope_for_address(&note.recipient())
-            .ok_or(SpendError::FvkMismatch)?;
-
-        self.spends.push(SpendInfo {
-            dummy_sk: None,
-            fvk,
-            scope,
-            note,
-            merkle_path,
-            split_flag: false,
-        });
-=======
         self.spends.push(spend);
->>>>>>> d8e2bc63
 
         Ok(())
     }
@@ -609,18 +558,8 @@
             return Err(OutputError);
         }
 
-<<<<<<< HEAD
-        self.recipients.push(RecipientInfo {
-            ovk,
-            recipient,
-            value,
-            asset,
-            memo,
-        });
-=======
         self.outputs
-            .push(OutputInfo::new(ovk, recipient, value, memo));
->>>>>>> d8e2bc63
+            .push(OutputInfo::new(ovk, recipient, value, asset, memo));
 
         Ok(())
     }
@@ -678,71 +617,6 @@
         i64::try_from(value_balance).and_then(|i| V::try_from(i).map_err(|_| value::OverflowError))
     }
 
-<<<<<<< HEAD
-    /// Returns the number of actions to add to this bundle in order to contain at least MIN_ACTION actions.
-    fn num_missing_actions(&self) -> usize {
-        let num_actions = [self.spends.len(), self.recipients.len()]
-            .iter()
-            .max()
-            .cloned()
-            .unwrap();
-        if num_actions < MIN_ACTIONS {
-            MIN_ACTIONS - num_actions
-        } else {
-            0
-        }
-    }
-
-    /// Builds a bundle containing the given spent notes and recipients.
-    ///
-    /// The returned bundle will have no proof or signatures; these can be applied with
-    /// [`Bundle::create_proof`] and [`Bundle::apply_signatures`] respectively.
-    pub fn build<V: TryFrom<i64> + Copy + Into<i64>>(
-        self,
-        mut rng: impl RngCore,
-    ) -> Result<Bundle<InProgress<Unproven, Unauthorized>, V>, BuildError> {
-        let mut pre_actions: Vec<_> = Vec::new();
-
-        // Pair up the spends and recipients, extending with dummy values as necessary.
-        for (asset, (mut spends, mut recipients)) in
-            partition_by_asset(&self.spends, &self.recipients, &mut rng)
-        {
-            let num_spends = spends.len();
-            let num_recipients = recipients.len();
-            let mut num_actions = [num_spends, num_recipients].iter().max().cloned().unwrap();
-            // We might have to add dummy/split actions only for the first asset to reach MIN_ACTIONS.
-            pre_actions
-                .is_empty()
-                .then(|| num_actions += self.num_missing_actions());
-
-            let first_spend = spends.first().cloned();
-
-            spends.extend(
-                iter::repeat_with(|| pad_spend(first_spend.as_ref(), asset, &mut rng))
-                    .take(num_actions - num_spends),
-            );
-
-            // Extend the recipients with dummy values.
-            recipients.extend(
-                iter::repeat_with(|| RecipientInfo::dummy(&mut rng, asset))
-                    .take(num_actions - num_recipients),
-            );
-
-            // Shuffle the spends and recipients, so that learning the position of a
-            // specific spent note or output note doesn't reveal anything on its own about
-            // the meaning of that note in the transaction context.
-            spends.shuffle(&mut rng);
-            recipients.shuffle(&mut rng);
-
-            assert_eq!(spends.len(), recipients.len());
-            pre_actions.extend(
-                spends
-                    .into_iter()
-                    .zip(recipients.into_iter())
-                    .map(|(spend, recipient)| ActionInfo::new(spend, recipient, &mut rng)),
-            );
-        }
-=======
     /// Builds a bundle containing the given spent notes and outputs.
     ///
     /// The returned bundle will have no proof or signatures; these can be applied with
@@ -760,7 +634,6 @@
         )
     }
 }
->>>>>>> d8e2bc63
 
 /// Builds a bundle containing the given spent notes and outputs.
 ///
@@ -775,94 +648,6 @@
 ) -> Result<Option<(UnauthorizedBundle<V>, BundleMetadata)>, BuildError> {
     let flags = bundle_type.flags();
 
-<<<<<<< HEAD
-        // Determine the value balance for this bundle, ensuring it is valid.
-        let native_value_balance: V = pre_actions
-            .iter()
-            .filter(|action| action.spend.note.asset().is_native().into())
-            .fold(Some(ValueSum::zero()), |acc, action| {
-                acc? + action.value_sum()
-            })
-            .ok_or(OverflowError)?
-            .into()?;
-
-        // Compute the transaction binding signing key.
-        let bsk = pre_actions
-            .iter()
-            .map(|a| &a.rcv)
-            .sum::<ValueCommitTrapdoor>()
-            .into_bsk();
-
-        // Create the actions.
-        let (actions, circuits): (Vec<_>, Vec<_>) =
-            pre_actions.into_iter().map(|a| a.build(&mut rng)).unzip();
-
-        let bundle = Bundle::from_parts(
-            NonEmpty::from_vec(actions).unwrap(),
-            flags,
-            native_value_balance,
-            self.burn
-                .into_iter()
-                .map(|(asset, value)| Ok((asset, value.into()?)))
-                .collect::<Result<_, BuildError>>()?,
-            anchor,
-            InProgress {
-                proof: Unproven { circuits },
-                sigs: Unauthorized { bsk },
-            },
-        );
-
-        assert_eq!(
-            redpallas::VerificationKey::from(&bundle.authorization().sigs.bsk),
-            bundle.binding_validating_key()
-        );
-        Ok(bundle)
-    }
-}
-
-/// Partition a list of spends and recipients by note types.
-/// Method creates single dummy ZEC note if spends and recipients are both empty.
-fn partition_by_asset(
-    spends: &[SpendInfo],
-    recipients: &[RecipientInfo],
-    rng: &mut impl RngCore,
-) -> HashMap<AssetBase, (Vec<SpendInfo>, Vec<RecipientInfo>)> {
-    let mut hm = HashMap::new();
-
-    for s in spends {
-        hm.entry(s.note.asset())
-            .or_insert((vec![], vec![]))
-            .0
-            .push(s.clone());
-    }
-
-    for r in recipients {
-        hm.entry(r.asset)
-            .or_insert((vec![], vec![]))
-            .1
-            .push(r.clone())
-    }
-
-    if hm.is_empty() {
-        let dummy_spend = SpendInfo::dummy(AssetBase::native(), rng);
-        hm.insert(dummy_spend.note.asset(), (vec![dummy_spend], vec![]));
-    }
-
-    hm
-}
-
-/// Returns a dummy/split notes to extend the spends.
-fn pad_spend(spend: Option<&SpendInfo>, asset: AssetBase, mut rng: impl RngCore) -> SpendInfo {
-    if asset.is_native().into() {
-        // For native asset, extends with dummy notes
-        SpendInfo::dummy(asset, &mut rng)
-    } else {
-        // For ZSA asset, extends with
-        // - dummy notes if first spend is empty
-        // - split notes otherwise.
-        let dummy = SpendInfo::dummy(asset, &mut rng);
-        spend.map_or_else(|| dummy, |s| s.create_split_spend(&mut rng))
-=======
     let num_requested_spends = spends.len();
     if !flags.spends_enabled() && num_requested_spends > 0 {
         return Err(BuildError::SpendsDisabled);
@@ -877,7 +662,6 @@
     let num_requested_outputs = outputs.len();
     if !flags.outputs_enabled() && num_requested_outputs > 0 {
         return Err(BuildError::OutputsDisabled);
->>>>>>> d8e2bc63
     }
 
     let num_actions = bundle_type
@@ -1303,42 +1087,25 @@
         sk: SpendingKey,
         anchor: Anchor,
         notes: Vec<(Note, MerklePath)>,
-<<<<<<< HEAD
-        recipient_amounts: Vec<(Address, NoteValue, AssetBase)>,
-=======
-        output_amounts: Vec<(Address, NoteValue)>,
->>>>>>> d8e2bc63
+        output_amounts: Vec<(Address, NoteValue, AssetBase)>,
     }
 
     impl<R: RngCore + CryptoRng> ArbitraryBundleInputs<R> {
         /// Create a bundle from the set of arbitrary bundle inputs.
         fn into_bundle<V: TryFrom<i64> + Copy + Into<i64>>(mut self) -> Bundle<Authorized, V> {
             let fvk = FullViewingKey::from(&self.sk);
-<<<<<<< HEAD
-            let flags = Flags::from_parts(true, true, true);
-            let mut builder = Builder::new(flags, self.anchor);
-=======
-            let mut builder = Builder::new(BundleType::DEFAULT, self.anchor);
->>>>>>> d8e2bc63
+            let mut builder = Builder::new(BundleType::DEFAULT_ZSA, self.anchor);
 
             for (note, path) in self.notes.into_iter() {
                 builder.add_spend(fvk.clone(), note, path).unwrap();
             }
 
-<<<<<<< HEAD
-            for (addr, value, asset) in self.recipient_amounts.into_iter() {
-=======
-            for (addr, value) in self.output_amounts.into_iter() {
->>>>>>> d8e2bc63
+            for (addr, value, asset) in self.output_amounts.into_iter() {
                 let scope = fvk.scope_for_address(&addr).unwrap();
                 let ovk = fvk.to_ovk(scope);
 
                 builder
-<<<<<<< HEAD
-                    .add_recipient(Some(ovk.clone()), addr, value, asset, None)
-=======
-                    .add_output(Some(ovk.clone()), addr, value, None)
->>>>>>> d8e2bc63
+                    .add_output(Some(ovk.clone()), addr, value, asset, None)
                     .unwrap();
             }
 
@@ -1373,19 +1140,12 @@
             ),
             output_amounts in vec(
                 arb_address().prop_flat_map(move |a| {
-<<<<<<< HEAD
-                    arb_positive_note_value(MAX_NOTE_VALUE / n_recipients as u64)
+                    arb_positive_note_value(MAX_NOTE_VALUE / n_outputs as u64)
                         .prop_map(move |v| {
                             (a,v, AssetBase::native())
                         })
                 }),
-                n_recipients as usize,
-=======
-                    arb_positive_note_value(MAX_NOTE_VALUE / n_outputs as u64)
-                        .prop_map(move |v| (a, v))
-                }),
-                n_outputs as usize
->>>>>>> d8e2bc63
+                n_outputs as usize,
             ),
             rng_seed in prop::array::uniform32(prop::num::u8::ANY)
         ) -> ArbitraryBundleInputs<StdRng> {
@@ -1457,26 +1217,18 @@
         let recipient = fvk.address_at(0u32, Scope::External);
 
         let mut builder = Builder::new(
-<<<<<<< HEAD
-            Flags::from_parts(true, true, false),
-=======
-            BundleType::DEFAULT,
->>>>>>> d8e2bc63
+            BundleType::ZSA_DISABLED,
             EMPTY_ROOTS[MERKLE_DEPTH_ORCHARD].into(),
         );
 
         builder
-<<<<<<< HEAD
-            .add_recipient(
+            .add_output(
                 None,
                 recipient,
                 NoteValue::from_raw(5000),
                 AssetBase::native(),
                 None,
             )
-=======
-            .add_output(None, recipient, NoteValue::from_raw(5000), None)
->>>>>>> d8e2bc63
             .unwrap();
         let balance: i64 = builder.value_balance().unwrap();
         assert_eq!(balance, -5000);

--- conflicted
+++ resolved
@@ -171,12 +171,8 @@
         );
 
         let v_net = self.value_sum();
-<<<<<<< HEAD
         let note_type = self.output.note_type;
         let cv_net = ValueCommitment::derive(v_net, self.rcv, note_type);
-=======
-        let cv_net = ValueCommitment::derive(v_net, self.rcv, NoteType::native());
->>>>>>> 5ae51075
 
         let nf_old = self.spend.note.nullifier(&self.spend.fvk);
         let sender_address = self.spend.note.recipient();
@@ -231,28 +227,6 @@
                 },
             ),
             Circuit {
-<<<<<<< HEAD
-                path: Some(self.spend.merkle_path.auth_path()),
-                pos: Some(self.spend.merkle_path.position()),
-                g_d_old: Some(sender_address.g_d()),
-                pk_d_old: Some(*sender_address.pk_d()),
-                v_old: Some(self.spend.note.value()),
-                //split: Some(self.spend.split_flag),
-                rho_old: Some(rho_old),
-                psi_old: Some(psi_old),
-                rcm_old: Some(rcm_old),
-                cm_old: Some(self.spend.note.commitment()),
-                alpha: Some(alpha),
-                ak: Some(ak),
-                nk: Some(*self.spend.fvk.nk()),
-                rivk: Some(self.spend.fvk.rivk(self.spend.scope)),
-                g_d_new: Some(note.recipient().g_d()),
-                pk_d_new: Some(*note.recipient().pk_d()),
-                v_new: Some(note.value()),
-                psi_new: Some(note.rseed().psi(&note.rho())),
-                rcm_new: Some(note.rseed().rcm(&note.rho())),
-                rcv: Some(self.rcv),
-=======
                 path: Value::known(self.spend.merkle_path.auth_path()),
                 pos: Value::known(self.spend.merkle_path.position()),
                 g_d_old: Value::known(sender_address.g_d()),
@@ -272,7 +246,6 @@
                 psi_new: Value::known(note.rseed().psi(&note.rho())),
                 rcm_new: Value::known(note.rseed().rcm(&note.rho())),
                 rcv: Value::known(self.rcv),
->>>>>>> 5ae51075
             },
         )
     }

# Changelog
All notable changes to this project will be documented in this file.

The format is based on [Keep a Changelog](https://keepachangelog.com/en/1.0.0/),
and this project adheres to Rust's notion of
[Semantic Versioning](https://semver.org/spec/v2.0.0.html).

## [Unreleased]
### Added
<<<<<<< HEAD
- `orchard::Proof::add_to_batch`
=======
- `orchard::address::Address::diversifier`
- `orchard::keys::Diversifier::from_bytes`
- `orchard::note`:
  - `RandomSeed`
  - `Note::{from_parts, rseed}`
>>>>>>> b81d0d11

## [0.2.0] - 2022-06-24
### Added
- `orchard::bundle::BatchValidator`
- `orchard::note_encryption`:
  - `CompactAction::from_parts`
  - `CompactAction::nullifier`
  - `OrchardDomain::for_nullifier`

### Changed
- Migrated to `halo2_proofs 0.2`.

## [0.1.0] - 2022-05-10
### Changed
- Migrated to `bitvec 1`, `ff 0.12`, `group 0.12`, `incrementalmerkletree 0.3`,
  `pasta_curves 0.4`, `halo2_proofs 0.1`, `reddsa 0.3`.
- `orchard::bundle`:
  - `Action` has been moved to `orchard::Action`.
  - `Bundle::{try_}authorize` have been renamed to
    `Bundle::{try_}map_authorization`.
  - `Flags::from_byte` now returns `Option<Flags>` instead of
    `io::Result<Flags>`.
- `impl Sub for orchard::value::NoteValue` now returns `ValueSum` instead of
  `Option<ValueSum>`, as the result is guaranteed to be within the valid range
  of `ValueSum`.

## [0.1.0-beta.3] - 2022-04-06
### Added
- `orchard::keys`:
  - `Scope` enum, for distinguishing external and internal scopes for viewing
    keys and addresses.
  - `FullViewingKey::{to_ivk, to_ovk}`, which each take a `Scope` argument.
  - `FullViewingKey::scope_for_address`

### Changed
- Migrated to `halo2_proofs 0.1.0-beta.4`, `incrementalmerkletree 0.3.0-beta.2`.
- `orchard::builder`:
  - `Builder::add_spend` now requires that the `FullViewingKey` matches the
    given `Note`, and handles any scoping itself (instead of requiring the
    caller to pass the `FullViewingKey` for the correct scope).
- `orchard::keys`:
  - `FullViewingKey::{address, address_at}` now each take a `Scope` argument.

### Removed
- `orchard::keys`:
  - `FullViewingKey::derive_internal`
  - `impl From<&FullViewingKey> for IncomingViewingKey` (use
    `FullViewingKey::to_ivk` instead).
  - `impl From<&FullViewingKey> for OutgoingViewingKey` (use
    `FullViewingKey::to_ovk` instead).

## [0.1.0-beta.2] - 2022-03-22
### Added
- `orchard::keys`:
  - `DiversifierIndex::to_bytes`
  - `FullViewingKey::derive_internal`
  - `IncomingViewingKey::diversifier_index`
- `orchard::note`:
  - `impl PartialEq, Eq, PartialOrd, Ord for Nullifier`
- `orchard::primitives::redpallas::VerificationKey::verify`
- `orchard::tree`:
  - `MerklePath::from_parts`
  - `impl PartialEq, Eq, PartialOrd, Ord for MerkleHashOrchard`
- `impl From<orchard::bundle::BundleCommitment> for [u8; 32]`
- `Clone` impls for various structs:
  - `orchard::Bundle::{recover_outputs_with_ovks, recover_output_with_ovk}`
  - `orchard::builder`:
    - `InProgress, SigningMetadata, SigningParts, Unauthorized, Unproven`
  - `orchard::circuit::Circuit`
  - `orchard::keys::SpendAuthorizingKey`
  - `orchard::primitives::redpallas::SigningKey`

### Changed
- MSRV is now 1.56.1.
- Bumped dependencies to `pasta_curves 0.3`, `halo2_proofs 0.1.0-beta.3`.
- The following methods now have an additional `rng: impl RngCore` argument:
  - `orchard::builder::Bundle::create_proof`
  - `orchard::builder::InProgress::create_proof`
  - `orchard::circuit::Proof::create`
- `orchard::Bundle::commitment` now requires the bound `V: Copy + Into<i64>`
  instead of `i64: From<&'a V>`.
- `orchard::Bundle::binding_validating_key` now requires the bound
  `V: Into<i64>` instead of `V: Into<ValueSum>`.
- `orchard::builder::InProgressSignatures` and `orchard::bundle::Authorization`
  now have `Debug` bounds on themselves and their associated types.

### Removed
- `orchard::bundle`:
  - `commitments::hash_bundle_txid_data` (use `Bundle::commitment` instead).
  - `commitments::hash_bundle_auth_data` (use `Bundle::authorizing_commitment`
    instead).
- `orchard::keys`:
  - `FullViewingKey::default_address`
  - `IncomingViewingKey::default_address`
  - `DiversifierKey` (use the APIs on `FullViewingKey` and `IncomingViewingKey`
    instead).
- `impl std::hash::Hash for orchard::tree::MerkleHashOrchard` (use `BTreeMap`
  instead of `HashMap`).
- `orchard::value::ValueSum::from_raw`

## [0.1.0-beta.1] - 2021-12-17
Initial release!<|MERGE_RESOLUTION|>--- conflicted
+++ resolved
@@ -7,15 +7,12 @@
 
 ## [Unreleased]
 ### Added
-<<<<<<< HEAD
 - `orchard::Proof::add_to_batch`
-=======
 - `orchard::address::Address::diversifier`
 - `orchard::keys::Diversifier::from_bytes`
 - `orchard::note`:
   - `RandomSeed`
   - `Note::{from_parts, rseed}`
->>>>>>> b81d0d11
 
 ## [0.2.0] - 2022-06-24
 ### Added
